__author__ = 'Sergey Lihobabin'
<<<<<<< HEAD
__version__ = '0.4.7'
=======
__version__ = '0.4.8'
>>>>>>> e75f60ce
default_app_config = 'protector.apps.ProtectorConfig'<|MERGE_RESOLUTION|>--- conflicted
+++ resolved
@@ -1,7 +1,3 @@
 __author__ = 'Sergey Lihobabin'
-<<<<<<< HEAD
-__version__ = '0.4.7'
-=======
-__version__ = '0.4.8'
->>>>>>> e75f60ce
+__version__ = '0.4.9'
 default_app_config = 'protector.apps.ProtectorConfig'