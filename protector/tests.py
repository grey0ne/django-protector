--- conflicted
+++ resolved
@@ -1,11 +1,7 @@
-<<<<<<< HEAD
 try:
     from unittest import mock
 except ImportError:
     import mock
-=======
-import mock
->>>>>>> a15ab661
 from django.test import TestCase
 from django.db import IntegrityError
 from django.contrib.auth.models import Permission
